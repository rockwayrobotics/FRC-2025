--- conflicted
+++ resolved
@@ -7,15 +7,11 @@
 import sys
 import signal
 
-<<<<<<< HEAD
-from ntcore import NetworkTableInstance, PubSubOptions
-=======
 try:
   from ntcore import NetworkTableInstance, PubSubOptions
 except ImportError:
   from fake_ntcore import NetworkTableInstance, PubSubOptions
 
->>>>>>> 75bedd72
 import corner_detector as cd
 
 try:
@@ -76,8 +72,6 @@
     pub = nt.getFloatArrayTopic("/AdvantageKit/RealOutputs/Pi/tof/sensors").publish(PubSubOptions())
     cornerpub = nt.getFloatArrayTopic("/AdvantageKit/RealOutputs/Pi/tof/corners").publish(PubSubOptions())
 
-<<<<<<< HEAD
-=======
 def logging_init():
     global logger
     logger = logging.getLogger('tof')
@@ -86,7 +80,6 @@
     logger.info('Start')
     logger.info(f'args={args!r}')
 
->>>>>>> 75bedd72
 def get_time_and_distance(tof):
     global in_test_mode
     if in_test_mode:
@@ -102,13 +95,9 @@
     global in_test_mode
     global pub
     global cornerpub
-<<<<<<< HEAD
-
-=======
     global logger
 
     logging_init()
->>>>>>> 75bedd72
     nt_init()
 
     tof = tof_init(args, args.address)
@@ -130,17 +119,6 @@
         time2 = time1
         distance_in_mm2 = 0.
         time3 = time.monotonic()
-<<<<<<< HEAD
-        if distance_in_mm <= 0:
-            distance_in_mm = 0.
-        if distance_in_mm2 <= 0:
-            distance_in_mm2 = 0.
-        detector.add_record(time1, distance_in_mm)
-        print(f'{time1},{distance_in_mm},{time2},{distance_in_mm2}', flush=True)
-        pub.set([time1, time2, time3, distance_in_mm, distance_in_mm2])
-        if detector.found_corner():
-          print(f'*** Found corner: {detector.corner_timestamp} ***')
-=======
         if distance_in_mm < 0:
             logger.error(f'error1={distance_in_mm}')
             distance_in_mm = 0.
@@ -152,7 +130,6 @@
         pub.set([time1, time2, time3, distance_in_mm, distance_in_mm2])
         if detector.found_corner():
           logger.info('CORNER: %.3f,%.3f', time3, detector.corner_timestamp)
->>>>>>> 75bedd72
           cornerpub.set([time3, detector.corner_timestamp])
           detector.reset()
         NetworkTableInstance.getDefault().flush()
