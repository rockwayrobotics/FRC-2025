--- conflicted
+++ resolved
@@ -180,10 +180,6 @@
     public static final boolean RIGHT_GRABBER_INVERTED = true;
     // Wrist speed radians per second must be a positive value
     public static final double WRIST_SPEED_RADIANS_PER_SECOND = 0.5;
-<<<<<<< HEAD
-    public static final double WRIST_CONVERSION_FACTOR = 0.0831945515;
-=======
->>>>>>> 00d9d2f7
 
     public static final double WRIST_CONVERSION_FACTOR = 0.0831945515;
     /** Algae acquired if getVolts is over this value */
